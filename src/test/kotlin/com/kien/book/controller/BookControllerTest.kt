package com.kien.book.controller

import com.fasterxml.jackson.databind.ObjectMapper
import com.kien.book.common.NonExistentForeignKeyCustomException
import com.kien.book.common.NotFoundCustomException
<<<<<<< HEAD
=======
import com.kien.book.common.Page
>>>>>>> 6da4a49a
import com.kien.book.model.dto.book.*
import com.kien.book.common.DuplicateKeyCustomException
import com.kien.book.common.InvalidParamCustomException
import com.kien.book.model.dto.book.BookCreate
import com.kien.book.model.dto.book.BookView
import com.kien.book.service.BookService
import org.junit.jupiter.api.Nested
import org.junit.jupiter.api.Test
import org.mockito.kotlin.*
import org.springframework.beans.factory.annotation.Autowired
import java.time.LocalDateTime
import org.springframework.boot.test.autoconfigure.web.servlet.AutoConfigureMockMvc
import org.springframework.boot.test.context.SpringBootTest
<<<<<<< HEAD
import org.springframework.http.HttpStatus
=======
>>>>>>> 6da4a49a
import org.springframework.http.MediaType
import org.springframework.test.context.bean.override.mockito.MockitoBean
import org.springframework.test.web.servlet.*
import org.springframework.test.web.servlet.MockMvc
import org.springframework.test.web.servlet.get
import org.springframework.test.web.servlet.post


@SpringBootTest
@AutoConfigureMockMvc
class BookControllerTest {

    @Autowired
    private lateinit var mockMvc: MockMvc

    @Autowired
    private lateinit var objectMapper: ObjectMapper

    @MockitoBean
    private lateinit var bookService: BookService

    @Nested
    inner class GetBookByIdTest {

        @Test
        fun `return 200 and book when exists`() {
            val bookId = 1L
            val bookView = BookView(
                id = bookId,
                title = "Kotlin入門",
                titleKana = "コトリン ニュウモン",
                author = "山田太郎",
                publisherId = 1L,
                publisherName = "技術出版社",
                userId = 100L,
                userName = "テストユーザー",
                price = 2500,
                isDeleted = false,
                createdAt = LocalDateTime.of(2025, 4, 28, 10, 0),
                updatedAt = LocalDateTime.of(2025, 4, 28, 10, 0)
            )
            whenever(bookService.getBookById(bookId)).thenReturn(bookView)

            val mvcResult = mockMvc.get("/books/$bookId")
            mvcResult.andExpect {
                status { isOk() }
                content { json(objectMapper.writeValueAsString(bookView)) }
            }
        }

        @Test
        fun `return 204 when not found`() {
            val bookId = 1L
            whenever(bookService.getBookById(bookId)).thenReturn(null)

            // debugでresponseを確認するため一旦変数宣言
            val mvcResult = mockMvc.get("/books/$bookId")
            mvcResult.andExpect {
                status { isNoContent() }
                content { null }
            }
        }

        @Test
        fun `return 400 when id is negative`() {
            val expectedResponse = mapOf(
                "id" to "-1",
                "message" to "入力された値が無効です。"
            )

            val mvcResult = mockMvc.get("/books/-1")
            mvcResult.andExpect {
                status { isBadRequest() }
                content { objectMapper.writeValueAsString(expectedResponse) }
            }
        }

        @Test
        fun `return 400 when id is zero`() {
            val expectedResponse = mapOf(
                "id" to "0",
                "message" to "入力された値が無効です。"
            )

            val mvcResult = mockMvc.get("/books/0")
            mvcResult.andExpect {
                status { isBadRequest() }
                content { objectMapper.writeValueAsString(expectedResponse) }
            }
        }

        @Test
        fun `return 400 when id type is mismatched float`() {
            val expectedResponse = mapOf(
                "id" to "1.5",
                "message" to "パラメータの型が間違っています"
            )

            val mvcResult = mockMvc.get("/books/1.5")
            mvcResult.andExpect {
                status { isBadRequest() }
                content { objectMapper.writeValueAsString(expectedResponse) }
            }
        }

        @Test
        fun `return 400 when id type is mismatched str`() {
            val expectedResponse = mapOf(
                "id" to "abc",
                "message" to "パラメータの型が間違っています"
            )

            val mvcResult = mockMvc.get("/books/abc")
            mvcResult.andExpect {
                status { isBadRequest() }
                content { objectMapper.writeValueAsString(expectedResponse) }
            }
        }

        @Test
        fun `return 400 when no param`() {
            val expectedResponse = mapOf(
                "GET" to "/books",
                "message" to "無効なリクエストです。URLをチェックしてください。"
            )

            val mvcResult = mockMvc.get("/books")
            mvcResult.andExpect {
                status { isBadRequest() }
                content { objectMapper.writeValueAsString(expectedResponse) }
            }
        }
    }

    @Nested
    inner class RegisterBookTest {

        /**
         * 新規登録するデータの主キーidを指定せずに登録するテスト
         */
        @Test
        fun `return 200(id,title) when register without id`() {
            val bookCreate = BookCreate(
                id = null,
                title = "Kotlin入門",
                titleKana = "コトリン ニュウモン",
                author = "山田太郎",
                publisherId = 1L,
                price = 2500,
                userId = 100L
            )

            val expectedResult = BookBasicInfo(
                id = 1L,
                title = "Kotlin入門"
            )
            whenever(bookService.registerBook(bookCreate)).thenReturn(expectedResult)

            val mvcResult = mockMvc.post("/books") {
                contentType = MediaType.APPLICATION_JSON
                content = objectMapper.writeValueAsString(bookCreate)
            }
            mvcResult.andExpect {
                status { isOk() }
                content { objectMapper.writeValueAsString(expectedResult) }
            }

            verify(bookService, times(1)).registerBook(any())
        }

        /**
         * 新規登録するデータの主キーidを指定して登録するテスト
         */
        @Test
        fun `return 200(id,title) when register with id`() {
            val bookCreate = BookCreate(
                id = 222L,
                title = "Kotlin入門",
                titleKana = "コトリン ニュウモン",
                author = "山田太郎",
                publisherId = 1L,
                price = 2500,
                userId = 100L
            )

            val expectedResult = BookBasicInfo(
                id = 222L,
                title = "Kotlin入門"
            )
            whenever(bookService.registerBook(bookCreate)).thenReturn(expectedResult)

            val mvcResult = mockMvc.post("/books") {
                contentType = MediaType.APPLICATION_JSON
                content = objectMapper.writeValueAsString(bookCreate)
            }
            mvcResult.andExpect {
                status { isOk() }
                content { objectMapper.writeValueAsString(expectedResult) }
            }

            verify(bookService, times(1)).registerBook(any())
        }

        @Test
        fun `return 400 when id is negative`() {
            val bookCreate = BookCreate(
                id = -1L,
                title = "Kotlin入門",
                titleKana = "コトリン ニュウモン",
                author = "山田太郎",
                publisherId = 1L,
                price = 2500,
                userId = 100L
            )

            val expectedResponseBody = arrayOf(
                mapOf(
                    "id" to "-1",
                    "message" to "入力された値が無効です"
                )
            )
            val m = objectMapper.writeValueAsString(expectedResponseBody)

            val mvcResult = mockMvc.post("/books") {
                contentType = MediaType.APPLICATION_JSON
                content = objectMapper.writeValueAsString(bookCreate)
            }
            mvcResult.andExpect {
                status { isBadRequest() }
                content { objectMapper.writeValueAsString(expectedResponseBody) }
            }

            verify(bookService, never()).registerBook(any())
        }

        @Test
        fun `return 400 when id is 0`() {
            val bookCreate = BookCreate(
                id = 0L,
                title = "Kotlin入門",
                titleKana = "コトリン ニュウモン",
                author = "山田太郎",
                publisherId = 1L,
                price = 2500,
                userId = 100L
            )

            val expectedResponseBody = arrayOf(
                mapOf(
                    "id" to "0",
                    "message" to "入力された値が無効です"
                )
            )

            val mvcResult = mockMvc.post("/books") {
                contentType = MediaType.APPLICATION_JSON
                content = objectMapper.writeValueAsString(bookCreate)
            }
            mvcResult.andExpect {
                status { isBadRequest() }
                content { objectMapper.writeValueAsString(expectedResponseBody) }
            }

            verify(bookService, never()).registerBook(any())
        }

        @Test
        fun `return 400 when price is negative`() {
            val bookCreate = BookCreate(
                id = 1L,
                title = "Kotlin入門",
                titleKana = "コトリン ニュウモン",
                author = "山田太郎",
                publisherId = 1L,
                price = -1,
                userId = 100L
            )

            val expectedResponseBody = arrayOf(
                mapOf(
                    "price" to "-1",
                    "message" to "入力された値が無効です"
                )
            )

            val mvcResult = mockMvc.post("/books") {
                contentType = MediaType.APPLICATION_JSON
                content = objectMapper.writeValueAsString(bookCreate)
            }
            mvcResult.andExpect {
                status { isBadRequest() }
                content { objectMapper.writeValueAsString(expectedResponseBody) }
            }

            verify(bookService, never()).registerBook(any())
        }

        @Test
        fun `return 400 when publisher id is negative`() {
            val bookCreate = BookCreate(
                id = 1L,
                title = "Kotlin入門",
                titleKana = "コトリン ニュウモン",
                author = "山田太郎",
                publisherId = -1L,
                price = 2500,
                userId = 100L
            )

            val expectedResponseBody = arrayOf(
                mapOf(
                    "publisherId" to "-1",
                    "message" to "入力された値が無効です"
                )
            )

            val mvcResult = mockMvc.post("/books") {
                contentType = MediaType.APPLICATION_JSON
                content = objectMapper.writeValueAsString(bookCreate)
            }
            mvcResult.andExpect {
                status { isBadRequest() }
                content { objectMapper.writeValueAsString(expectedResponseBody) }
            }

            verify(bookService, never()).registerBook(any())
        }

        @Test
        fun `return 400 when publisher id is 0`() {
            val bookCreate = BookCreate(
                id = 1L,
                title = "Kotlin入門",
                titleKana = "コトリン ニュウモン",
                author = "山田太郎",
                publisherId = 0L,
                price = 2500,
                userId = 100L
            )

            val expectedResponseBody = arrayOf(
                mapOf(
                    "publisherId" to "0",
                    "message" to "入力された値が無効です"
                )
            )

            val mvcResult = mockMvc.post("/books") {
                contentType = MediaType.APPLICATION_JSON
                content = objectMapper.writeValueAsString(bookCreate)
            }
            mvcResult.andExpect {
                status { isBadRequest() }
                content { objectMapper.writeValueAsString(expectedResponseBody) }
            }

            verify(bookService, never()).registerBook(any())
        }

        @Test
        fun `return 400 when user id is negative`() {
            val bookCreate = BookCreate(
                id = 1L,
                title = "Kotlin入門",
                titleKana = "コトリン ニュウモン",
                author = "山田太郎",
                publisherId = 1L,
                price = 2500,
                userId = -1L
            )

            val expectedResponseBody = arrayOf(
                mapOf(
                    "userId" to "-1",
                    "message" to "入力された値が無効です"
                )
            )

            val mvcResult = mockMvc.post("/books") {
                contentType = MediaType.APPLICATION_JSON
                content = objectMapper.writeValueAsString(bookCreate)
            }
            mvcResult.andExpect {
                status { isBadRequest() }
                content { objectMapper.writeValueAsString(expectedResponseBody) }
            }

            verify(bookService, never()).registerBook(any())
        }

        @Test
        fun `return 400 when user id is 0`() {
            val bookCreate = BookCreate(
                id = 1L,
                title = "Kotlin入門",
                titleKana = "コトリン ニュウモン",
                author = "山田太郎",
                publisherId = 1L,
                price = 2500,
                userId = 0L
            )

            val expectedResponseBody = arrayOf(
                mapOf(
                    "userId" to "0",
                    "message" to "入力された値が無効です"
                )
            )

            val mvcResult = mockMvc.post("/books") {
                contentType = MediaType.APPLICATION_JSON
                content = objectMapper.writeValueAsString(bookCreate)
            }
            mvcResult.andExpect {
                status { isBadRequest() }
                content { objectMapper.writeValueAsString(expectedResponseBody) }
            }

            verify(bookService, never()).registerBook(any())
        }

        @Test
        fun `return 409 when id duplicated`() {
            val bookCreate = BookCreate(
                id = 1L,
                title = "Kotlin入門",
                titleKana = "コトリン ニュウモン",
                author = "山田太郎",
                publisherId = 1L,
                price = 2500,
                userId = 100L
            )

            val expectedError = DuplicateKeyCustomException(
                message = "プライマリキーが重複しました。別の値にしてください",
                field = "id",
                value = 1L
            )
            whenever(bookService.registerBook(bookCreate)).thenThrow(expectedError)
            val expectedResponseBody = mapOf(
                "id" to 1L,
                "message" to "プライマリキーが重複しました。別の値にしてください"
            )

            val mvcResult = mockMvc.post("/books") {
                contentType = MediaType.APPLICATION_JSON
                content = objectMapper.writeValueAsString(bookCreate)
            }
            mvcResult.andExpect {
                status { isConflict() }
                content { objectMapper.writeValueAsString(expectedResponseBody) }
            }

            verify(bookService, times(1)).registerBook(any())
        }

        @Test
        fun `return 404 when publisher id non exist`() {
            val bookCreate = BookCreate(
                id = 1L,
                title = "Kotlin入門",
                titleKana = "コトリン ニュウモン",
                author = "山田太郎",
                publisherId = 11111111L,
                price = 2500,
                userId = 100L
            )

            val expectedError = NonExistentForeignKeyCustomException(
                message = "存在しない外部キーです。",
                field = "publisherId",
                value = 11111111L
            )
            whenever(bookService.registerBook(bookCreate)).thenThrow(expectedError)
            val expectedResponseBody = mapOf(
                "publisherId" to 11111111L,
                "message" to "存在しない外部キーです。"
            )

            val mvcResult = mockMvc.post("/books") {
                contentType = MediaType.APPLICATION_JSON
                content = objectMapper.writeValueAsString(bookCreate)
            }
            mvcResult.andExpect {
                status { isNotFound() }
                content { json(objectMapper.writeValueAsString(expectedResponseBody)) }
            }

            verify(bookService, times(1)).registerBook(any())
        }

        @Test
        fun `return 404 when user id non exist`() {
            val bookCreate = BookCreate(
                id = 1L,
                title = "Kotlin入門",
                titleKana = "コトリン ニュウモン",
                author = "山田太郎",
                publisherId = 1L,
                price = 2500,
                userId = 10000000L
            )

            val expectedError = NonExistentForeignKeyCustomException(
                message = "存在しない外部キーです。",
                field = "userId",
                value = 10000000L
            )
            whenever(bookService.registerBook(bookCreate)).thenThrow(expectedError)
            val expectedResponseBody = mapOf(
                "userId" to 10000000L,
                "message" to "存在しない外部キーです。"
            )

            val mvcResult = mockMvc.post("/books") {
                contentType = MediaType.APPLICATION_JSON
                content = objectMapper.writeValueAsString(bookCreate)
            }
            mvcResult.andExpect {
                status { isNotFound() }
                content { json(objectMapper.writeValueAsString(expectedResponseBody)) }
            }

            verify(bookService, times(1)).registerBook(any())
        }

        @Test
        fun `registerBook should return 500 when creation fails`() {
            val bookCreate = BookCreate(
                id = null,
                title = "Kotlin入門",
                titleKana = "コトリン ニュウモン",
                author = "山田太郎",
                publisherId = 1L,
                price = 2500,
                userId = 100L
            )
            whenever(bookService.registerBook(bookCreate)).thenThrow(RuntimeException("エラー詳細"))
            val expectedResponseBody = mapOf(
                "error" to "予想外のエラーが発生しました。エラー内容：エラー詳細"
            )

            val mvcResult = mockMvc.post("/books") {
                contentType = MediaType.APPLICATION_JSON
                content = objectMapper.writeValueAsString(bookCreate)
            }
            mvcResult.andExpect {
                status { isInternalServerError() }
            }

            verify(bookService, times(1)).registerBook(any())
        }
    }

<<<<<<< HEAD
    @Nested
    inner class RegisterBooksTest {

        val bookCreate1 = BookCreate(
            id = null,
            title = "はじめてのKotlinプログラミング",
            titleKana = "ハジメテノ コトリン プログラミング",
            author = "山田太郎",
            publisherId = 1L,
            price = 2500,
            userId = 100L
        )
        val bookCreate2 = BookCreate(
            id = null,
            title = "Kotlinで学ぶ関数型プログラミング",
            titleKana = "コトリンデ マナブ カンスウガタ プログラミング",
            author = "鈴木花子",
            publisherId = 1L,
            price = 3000,
            userId = 100L
        )
        val bookCreate3 = BookCreate(
            id = null,
            title = "実践Kotlinアプリ開発",
            titleKana = "ジッセン コトリン アプリ カイハツ",
            author = "佐藤次郎",
            publisherId = 1L,
            price = 2800,
            userId = 100L
        )

        @Test
        fun `return 200 when register without id`() {
            val bookCreates = listOf(
                bookCreate1,
                bookCreate2,
                bookCreate3
            )

            val expectedResult = BookBatchProcessedResult(
                httpStatus = HttpStatus.OK,
                successfulItems = listOf(
                    ProcessedBook(id = 1, title = "はじめてのKotlinプログラミング", error = null),
                    ProcessedBook(id = 2, title = "Kotlinで学ぶ関数型プログラミング", error = null),
                    ProcessedBook(id = 3, title = "実践Kotlinアプリ開発", error = null)
                ),
                failedItems = emptyList()
            )
            whenever(bookService.registerBooks(bookCreates)).thenReturn(expectedResult)

            val mvcResult = mockMvc.post("/books/batch") {
                contentType = MediaType.APPLICATION_JSON
                content = objectMapper.writeValueAsString(bookCreates)
            }
            mvcResult.andExpect {
                status { isOk() }
                content { json(objectMapper.writeValueAsString(expectedResult)) }
            }

            verify(bookService, times(1)).registerBooks(any())
        }

        @Test
        fun `return 200 when register with id`() {
            val bookCreates = listOf(
                bookCreate1.copy(id = 10),
                bookCreate2.copy(id = 11),
                bookCreate3.copy(id = 12)
            )

            val expectedResult = BookBatchProcessedResult(
                httpStatus = HttpStatus.OK,
                successfulItems = listOf(
                    ProcessedBook(id = 10, title = "はじめてのKotlinプログラミング", error = null),
                    ProcessedBook(id = 11, title = "Kotlinで学ぶ関数型プログラミング", error = null),
                    ProcessedBook(id = 12, title = "実践Kotlinアプリ開発", error = null)
                ),
                failedItems = emptyList()
            )
            whenever(bookService.registerBooks(bookCreates)).thenReturn(expectedResult)

            val mvcResult = mockMvc.post("/books/batch") {
                contentType = MediaType.APPLICATION_JSON
                content = objectMapper.writeValueAsString(bookCreates)
            }
            mvcResult.andExpect {
                status { isOk() }
                content { json(objectMapper.writeValueAsString(expectedResult)) }
            }

            verify(bookService, times(1)).registerBooks(any())
        }

        @Test
        fun `return 207 when some books have invalid property`() {
            val bookCreates = listOf(
                bookCreate1.copy(id = -1L),
                bookCreate2,
                bookCreate3.copy(publisherId = 0L)
            )

            val expectedResult = BookBatchProcessedResult(
                httpStatus = HttpStatus.MULTI_STATUS,
                successfulItems = listOf(
                    ProcessedBook(id = 1, title = "Kotlinで学ぶ関数型プログラミング", error = null),
                ),
                failedItems = listOf(
                    ProcessedBook(
                        id = null,
                        title = "はじめてのKotlinプログラミング",
                        error = InvalidParamCustomException(
                            message = "入力された値が無効です。",
                            field = "id",
                            value = -1L
                        )
                    ),
                    ProcessedBook(
                        id = null,
                        title = "実践Kotlinアプリ開発",
                        error = InvalidParamCustomException(
                            message = "入力された値が無効です。",
                            field = "publisherId",
                            value = 0L
                        )
                    )
                )
            )

            whenever(bookService.registerBooks(bookCreates)).thenReturn(expectedResult)

            val mvcResult = mockMvc.post("/books/batch") {
                contentType = MediaType.APPLICATION_JSON
                content = objectMapper.writeValueAsString(bookCreates)
            }
            mvcResult.andExpect {
                status { isMultiStatus() }
                content { json(objectMapper.writeValueAsString(expectedResult)) }
            }

            verify(bookService, times(1)).registerBooks(any())
        }

        @Test
        fun `return 400 when all books param invalid`() {
            val bookCreates = listOf(
                bookCreate1.copy(id = -1L),
                bookCreate2.copy(userId = 0L),
                bookCreate3.copy(price = -1)
            )

            val expectedResult = BookBatchProcessedResult(
                httpStatus = HttpStatus.BAD_REQUEST,
                successfulItems = emptyList(),
                failedItems = listOf(
                    ProcessedBook(
                        id = null,
                        title = "",
                        error = InvalidParamCustomException(
                            message = "入力された値が無効です。",
                            field = "id",
                            value = -1L
                        )
                    ),
                    ProcessedBook(
                        id = null,
                        title = "",
                        error = InvalidParamCustomException(
                            message = "入力された値が無効です。",
                            field = "userId",
                            value = 0L
                        )
                    ),
                    ProcessedBook(
                        id = null,
                        title = "",
                        error = InvalidParamCustomException(
                            message = "入力された値が無効です。",
                            field = "price",
                            value = -1
                        )
                    )
                )
            )
            whenever(bookService.registerBooks(bookCreates)).thenReturn(expectedResult)

            val mvcResult = mockMvc.post("/books/batch") {
                contentType = MediaType.APPLICATION_JSON
                content = objectMapper.writeValueAsString(bookCreates)
            }
            mvcResult.andExpect {
                status { isBadRequest() }
                content { json(objectMapper.writeValueAsString(expectedResult)) }
            }

            verify(bookService, times(1)).registerBooks(any())
        }

        @Test
        fun `return 500 when register failed`() {
            val bookCreates = listOf(
                bookCreate1,
                bookCreate2,
                bookCreate3
            )

            whenever(bookService.registerBooks(bookCreates)).thenThrow(RuntimeException("予想外エラー"))

            val expectedResponseBody = mapOf(
                "error" to "予想外のエラーが発生しました。エラー内容：予想外エラー"
            )

            val mvcResult = mockMvc.post("/books/batch") {
                contentType = MediaType.APPLICATION_JSON
                content = objectMapper.writeValueAsString(bookCreates)
            }
            mvcResult.andExpect {
                status { isInternalServerError() }
                content { json(objectMapper.writeValueAsString(expectedResponseBody)) }
            }

            verify(bookService, times(1)).registerBooks(any())
        }
    }

    @Test
    fun `deleteBookLogically should return 204 when deletion succeeds`() {
        val bookId = 1L
        mockMvc.delete("/books/$bookId")
            .andExpect {
                status { isNoContent() }
            }
    }

    @Test
    fun `deleteBooksLogically should return 204 when batch deletion succeeds`() {
        mockMvc.delete("/books/batch") {
            contentType = MediaType.APPLICATION_JSON
            content = objectMapper.writeValueAsString(listOf(1L, 2L))
        }.andExpect {
            status { isNoContent() }
        }
    }

=======
>>>>>>> 6da4a49a
    @Nested
    inner class UpdateBookTest {
        @Test
        fun `return 200(id, title) when update succeeds`() {
            val bookUpdate = BookUpdate(
                id = 1L,
                title = "Kotlin応用ガイド",
                titleKana = "コトリン オウヨウ ガイド",
                author = "佐藤次郎",
                publisherId = 1L,
                userId = 100L,
                price = 4200
            )

            val expectedResult = BookUpdatedResponse(
                id = 1L,
                title = "Kotlin応用ガイド"
            )
            whenever(bookService.updateBook(bookUpdate)).thenReturn(expectedResult)

            val mvcResult = mockMvc.put("/books") {
                contentType = MediaType.APPLICATION_JSON
                content = objectMapper.writeValueAsString(bookUpdate)
            }
            mvcResult.andExpect {
                status { isOk() }
                content { json(objectMapper.writeValueAsString(expectedResult)) }
            }

            verify(bookService, times(1)).updateBook(any())
        }

        @Test
        fun `return 400 when id is negative`() {
            val bookUpdate = BookUpdate(
                id = -1L,
                title = "Kotlin応用ガイド",
                titleKana = "コトリン オウヨウ ガイド",
                author = "佐藤次郎",
                publisherId = 1L,
                userId = 100L,
                price = 4200
            )

            val responseMap = mapOf(
                "id" to "-1",
                "message" to "入力された値が無効です。"
            )
            val expectedResponse = arrayOf(responseMap)

            val mvcResult = mockMvc.put("/books") {
                contentType = MediaType.APPLICATION_JSON
                content = objectMapper.writeValueAsString(bookUpdate)
            }
            mvcResult.andExpect {
                status { isBadRequest() }
                content { json(objectMapper.writeValueAsString(expectedResponse)) }
            }

            verify(bookService, never()).updateBook(any())
        }

        @Test
        fun `return 400 when id is 0`() {
            val bookUpdate = BookUpdate(
                id = 0L,
                title = "Kotlin応用ガイド",
                titleKana = "コトリン オウヨウ ガイド",
                author = "佐藤次郎",
                publisherId = 1L,
                userId = 100L,
                price = 4200
            )

            val responseMap = mapOf(
                "id" to "0",
                "message" to "入力された値が無効です。"
            )
            val expectedResponse = arrayOf(responseMap)

            val mvcResult = mockMvc.put("/books") {
                contentType = MediaType.APPLICATION_JSON
                content = objectMapper.writeValueAsString(bookUpdate)
            }
            mvcResult.andExpect {
                status { isBadRequest() }
                content { json(objectMapper.writeValueAsString(expectedResponse)) }
            }

            verify(bookService, never()).updateBook(any())
        }

        @Test
        fun `return 400 when publisherId is negative`() {
            val bookUpdate = BookUpdate(
                id = 1L,
                title = "Kotlin応用ガイド",
                titleKana = "コトリン オウヨウ ガイド",
                author = "佐藤次郎",
                publisherId = -1L,
                userId = 100L,
                price = 4200
            )

            val responseMap = mapOf(
                "publisherId" to "-1",
                "message" to "入力された値が無効です。"
            )
            val expectedResponse = arrayOf(responseMap)

            val mvcResult = mockMvc.put("/books") {
                contentType = MediaType.APPLICATION_JSON
                content = objectMapper.writeValueAsString(bookUpdate)
            }
            mvcResult.andExpect {
                status { isBadRequest() }
                content { json(objectMapper.writeValueAsString(expectedResponse)) }
            }

            verify(bookService, never()).updateBook(any())
        }

        @Test
        fun `return 400 when publisherId is 0`() {
            val bookUpdate = BookUpdate(
                id = 1L,
                title = "Kotlin応用ガイド",
                titleKana = "コトリン オウヨウ ガイド",
                author = "佐藤次郎",
                publisherId = 0L,
                userId = 100L,
                price = 4200
            )

            val responseMap = mapOf(
                "publisherId" to "0",
                "message" to "入力された値が無効です。"
            )
            val expectedResponse = arrayOf(responseMap)

            val mvcResult = mockMvc.put("/books") {
                contentType = MediaType.APPLICATION_JSON
                content = objectMapper.writeValueAsString(bookUpdate)
            }
            mvcResult.andExpect {
                status { isBadRequest() }
                content { json(objectMapper.writeValueAsString(expectedResponse)) }
            }

            verify(bookService, never()).updateBook(any())
        }

        @Test
        fun `return 400 when userId is negative`() {
            val bookUpdate = BookUpdate(
                id = 1L,
                title = "Kotlin応用ガイド",
                titleKana = "コトリン オウヨウ ガイド",
                author = "佐藤次郎",
                publisherId = 1L,
                userId = -1L,
                price = 4200
            )

            val responseMap = mapOf(
                "userId" to "-1",
                "message" to "入力された値が無効です。"
            )
            val expectedResponse = arrayOf(responseMap)

            val mvcResult = mockMvc.put("/books") {
                contentType = MediaType.APPLICATION_JSON
                content = objectMapper.writeValueAsString(bookUpdate)
            }
            mvcResult.andExpect {
                status { isBadRequest() }
                content { json(objectMapper.writeValueAsString(expectedResponse)) }
            }

            verify(bookService, never()).updateBook(any())
        }

        @Test
        fun `return 400 when userId is 0`() {
            val bookUpdate = BookUpdate(
                id = 1L,
                title = "Kotlin応用ガイド",
                titleKana = "コトリン オウヨウ ガイド",
                author = "佐藤次郎",
                publisherId = 1L,
                userId = 0L,
                price = 4200
            )

            val responseMap = mapOf(
                "userId" to "0",
                "message" to "入力された値が無効です。"
            )
            val expectedResponse = arrayOf(responseMap)

            val mvcResult = mockMvc.put("/books") {
                contentType = MediaType.APPLICATION_JSON
                content = objectMapper.writeValueAsString(bookUpdate)
            }
            mvcResult.andExpect {
                status { isBadRequest() }
                content { json(objectMapper.writeValueAsString(expectedResponse)) }
            }

            verify(bookService, never()).updateBook(any())
        }

        @Test
        fun `return 400 when price is negative`() {
            val bookUpdate = BookUpdate(
                id = 1L,
                title = "Kotlin応用ガイド",
                titleKana = "コトリン オウヨウ ガイド",
                author = "佐藤次郎",
                publisherId = 1L,
                userId = 100L,
                price = -1
            )

            val responseMap = mapOf(
                "price" to "-1",
                "message" to "入力された値が無効です。"
            )
            val expectedResponse = arrayOf(responseMap)

            val mvcResult = mockMvc.put("/books") {
                contentType = MediaType.APPLICATION_JSON
                content = objectMapper.writeValueAsString(bookUpdate)
            }
            mvcResult.andExpect {
                status { isBadRequest() }
                content { json(objectMapper.writeValueAsString(expectedResponse)) }
            }

            verify(bookService, never()).updateBook(any())
        }

        @Test
        fun `return 404 when publisherId does not exist`() {
            val bookUpdate = BookUpdate(
                id = 1L,
                title = "Kotlin応用ガイド",
                titleKana = "コトリン オウヨウ ガイド",
                author = "佐藤次郎",
                publisherId = 999L,
                userId = 100L,
                price = 4200
            )

            val expectedError = NonExistentForeignKeyCustomException(
                message = "存在しない外部キーです。",
                field = "publisher_id",
                value = 999L
            )
            whenever(bookService.updateBook(bookUpdate)).thenThrow(expectedError)
            val expectedResponse = mapOf(
                "publisher_id" to 999,
                "message" to "存在しない外部キーです。"
            )

            val mvcResult = mockMvc.put("/books") {
                contentType = MediaType.APPLICATION_JSON
                content = objectMapper.writeValueAsString(bookUpdate)
            }
            mvcResult.andExpect {
                status { isNotFound() }
                content { json(objectMapper.writeValueAsString(expectedResponse)) }
            }

            verify(bookService, times(1)).updateBook(any())
        }

        @Test
        fun `return 404 when userId does not exist`() {
            val bookUpdate = BookUpdate(
                id = 1L,
                title = "Kotlin応用ガイド",
                titleKana = "コトリン オウヨウ ガイド",
                author = "佐藤次郎",
                publisherId = 1L,
                userId = 999L,
                price = 4200
            )

            val expectedError = NonExistentForeignKeyCustomException(
                message = "存在しない外部キーです。",
                field = "user_id",
                value = 999L
            )
            whenever(bookService.updateBook(bookUpdate)).thenThrow(expectedError)
            val expectedResponse = mapOf(
                "user_id" to 999,
                "message" to "存在しない外部キーです。"
            )

            val mvcResult = mockMvc.put("/books") {
                contentType = MediaType.APPLICATION_JSON
                content = objectMapper.writeValueAsString(bookUpdate)
            }
            mvcResult.andExpect {
                status { isNotFound() }
                content { json(objectMapper.writeValueAsString(expectedResponse)) }
            }

            verify(bookService, times(1)).updateBook(any())
        }

        @Test
        fun `return 404 when book does not exist`() {
            val bookUpdate = BookUpdate(
                id = 999L,
                title = "Kotlin応用ガイド",
                titleKana = "コトリン オウヨウ ガイド",
                author = "佐藤次郎",
                publisherId = 1L,
                userId = 100L,
                price = 4200
            )

            val expectedError = NotFoundCustomException(
                message = "指定IDの書籍情報が存在しません",
                field = "id",
                value = 999L
            )
            whenever(bookService.updateBook(bookUpdate)).thenThrow(expectedError)

            val expectedResponse = mapOf(
                "id" to 999,
                "message" to "指定IDの書籍情報が存在しません"
            )

            val mvcResult = mockMvc.put("/books") {
                contentType = MediaType.APPLICATION_JSON
                content = objectMapper.writeValueAsString(bookUpdate)
            }
            mvcResult.andExpect {
                status { isNotFound() }
                content { json(objectMapper.writeValueAsString(expectedResponse)) }
            }

            verify(bookService, times(1)).updateBook(any())
        }

        @Test
        fun `return 500 when unexpected error`() {
            val bookUpdate = BookUpdate(
                id = 1L,
                title = "Kotlin応用ガイド",
                titleKana = "コトリン オウヨウ ガイド",
                author = "佐藤次郎",
                publisherId = 1L,
                userId = 100L,
                price = 4200
            )

            whenever(bookService.updateBook(bookUpdate)).thenThrow(RuntimeException("予想外のエラー"))
            val expectedResponse = mapOf(
                "error" to "予想外のエラーが発生しました。エラー内容：予想外のエラー"
            )

            val mvcResult = mockMvc.put("/books") {
                contentType = MediaType.APPLICATION_JSON
                content = objectMapper.writeValueAsString(bookUpdate)
            }
            mvcResult.andExpect {
                status { isInternalServerError() }
                content { json(objectMapper.writeValueAsString(expectedResponse)) }
            }

            verify(bookService, times(1)).updateBook(any())
        }
    }
}<|MERGE_RESOLUTION|>--- conflicted
+++ resolved
@@ -3,10 +3,7 @@
 import com.fasterxml.jackson.databind.ObjectMapper
 import com.kien.book.common.NonExistentForeignKeyCustomException
 import com.kien.book.common.NotFoundCustomException
-<<<<<<< HEAD
-=======
 import com.kien.book.common.Page
->>>>>>> 6da4a49a
 import com.kien.book.model.dto.book.*
 import com.kien.book.common.DuplicateKeyCustomException
 import com.kien.book.common.InvalidParamCustomException
@@ -20,10 +17,7 @@
 import java.time.LocalDateTime
 import org.springframework.boot.test.autoconfigure.web.servlet.AutoConfigureMockMvc
 import org.springframework.boot.test.context.SpringBootTest
-<<<<<<< HEAD
 import org.springframework.http.HttpStatus
-=======
->>>>>>> 6da4a49a
 import org.springframework.http.MediaType
 import org.springframework.test.context.bean.override.mockito.MockitoBean
 import org.springframework.test.web.servlet.*
@@ -578,7 +572,6 @@
         }
     }
 
-<<<<<<< HEAD
     @Nested
     inner class RegisterBooksTest {
 
@@ -822,8 +815,6 @@
         }
     }
 
-=======
->>>>>>> 6da4a49a
     @Nested
     inner class UpdateBookTest {
         @Test
