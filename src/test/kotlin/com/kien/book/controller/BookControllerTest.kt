--- conflicted
+++ resolved
@@ -199,7 +199,6 @@
         }
     }
 
-<<<<<<< HEAD
     @Nested
     inner class RegisterBookTest {
 
@@ -232,17 +231,6 @@
                 price = 2500,
                 userId = 100L
             )
-=======
-    @Test
-    fun `registerBook should return 400 when param Invalid`() {
-        val invalidParam = BookCreate(
-            title = "",
-            titleKana = "",
-            author = "山田太郎",
-            publisherId = 1L,
-            userId = 100L
-        )
->>>>>>> 5e1b126e
 
             mockMvc.post("/books") {
                 contentType = MediaType.APPLICATION_JSON
