package com.kien.book.common

import org.springframework.beans.factory.annotation.Value
import org.springframework.dao.DataIntegrityViolationException
import org.springframework.dao.DuplicateKeyException
<<<<<<< HEAD
=======
import org.springframework.context.support.DefaultMessageSourceResolvable
>>>>>>> 2da44edf
import org.springframework.http.HttpStatus
import org.springframework.http.ResponseEntity
import org.springframework.validation.FieldError
import org.springframework.web.bind.MethodArgumentNotValidException
import org.springframework.web.bind.annotation.ControllerAdvice
import org.springframework.web.bind.annotation.ExceptionHandler
import org.springframework.web.bind.annotation.ResponseBody
import org.springframework.web.method.annotation.HandlerMethodValidationException
import org.springframework.web.method.annotation.MethodArgumentTypeMismatchException
import java.sql.SQLIntegrityConstraintViolationException
import org.springframework.web.servlet.resource.NoResourceFoundException

@ControllerAdvice
@ResponseBody
class GlobalExceptionHandler {

    @Value("\${messages.errors.duplicateKey}")
    val MSG_DUPLICATE_KEY: String = ""

    @Value("\${messages.errors.nonExistentFK}")
    val MSG_NONEXISTENT_FK: String = ""

    @Value("\${messages.errors.invalidRequest}")
    val MSG_INVALID_REQUEST: String = ""

    @Value("\${messages.errors.invalidValue}")
    val MSG_INVALID_VALUE: String = ""

    @Value("\${messages.errors.unexpectedError}")
    val MSG_UNEXPECTED_ERROR: String = ""

    @Value("\${messages.errors.typeMissmatch}")
    val MSG_TYPE_MISSMATCH: String = ""

    val MSG_STR: String = "message"

<<<<<<< HEAD
=======
    @ExceptionHandler(DuplicateKeyCustomException::class)
    fun duplicateKeyCustomExceptionHandler(e: DuplicateKeyCustomException): ResponseEntity<Any> {
        val responseBody = mapOf(
            e.field to e.value,
            MSG_STR to e.message
        )
        return ResponseEntity.status(HttpStatus.CONFLICT).body(responseBody)
    }

>>>>>>> 2da44edf
    @ExceptionHandler(NonExistentForeignKeyCustomException::class)
    fun nonExistentForeignKeyCustomExceptionHandler(e: NonExistentForeignKeyCustomException): ResponseEntity<Any> {
        val responseBody = mapOf(
            e.field to e.value,
            MSG_STR to e.message
        )
        return ResponseEntity.status(HttpStatus.NOT_FOUND).body(responseBody)
    }

    @ExceptionHandler(NotFoundCustomException::class)
    fun notFoundCustomExceptionHandler(e: NotFoundCustomException): ResponseEntity<Any> {
        val responseBody = mapOf(
            e.field to e.value,
            MSG_STR to e.message
        )
        return ResponseEntity.status(HttpStatus.NOT_FOUND).body(responseBody)
    }

    @ExceptionHandler(InvalidParamCustomException::class)
    fun invalidParamExceptionHandler(e: InvalidParamCustomException): ResponseEntity<Any> {
        val responseBody = mapOf(
            e.field to e.value,
            MSG_STR to e.message
        )
        return ResponseEntity.status(HttpStatus.BAD_REQUEST).body(responseBody)
    }

    @ExceptionHandler(CustomException::class)
    fun customExceptionHandler(e: CustomException): ResponseEntity<String> {
        return ResponseEntity.unprocessableEntity().body(e.message)
    }

    @ExceptionHandler(MethodArgumentNotValidException::class)
    fun handleValidationExceptions(e: MethodArgumentNotValidException): ResponseEntity<List<Map<String, String>>> {
        val errors = e.bindingResult.fieldErrors.map { error: FieldError ->
            mapOf(
                error.field to (error.rejectedValue?.toString() ?: ""),
                MSG_STR to MSG_INVALID_VALUE
            )
        }
        return ResponseEntity(errors, HttpStatus.BAD_REQUEST)
    }

    @ExceptionHandler(HandlerMethodValidationException::class)
    fun handleHandlerMethodValidationException(e: HandlerMethodValidationException): ResponseEntity<List<Map<String, String>>> {
        val errors = e.parameterValidationResults
            .filter { it.resolvableErrors.isNotEmpty() }
            .map { result ->
                val param = result.methodParameter.parameterName ?: "unknown"
                val rejectedValue = result.argument?.toString() ?: "null"

                mapOf(
                    param to rejectedValue,
                    MSG_STR to MSG_INVALID_VALUE
                )
            }

        return ResponseEntity(errors, HttpStatus.BAD_REQUEST)
    }

    @ExceptionHandler(MethodArgumentTypeMismatchException::class)
    fun handleMethodArgumentTypeMismatch(e: MethodArgumentTypeMismatchException): ResponseEntity<Any> {
        val responseBody = mapOf(
            e.name to e.value,
            MSG_STR to MSG_TYPE_MISSMATCH
        )
        return ResponseEntity.status(HttpStatus.BAD_REQUEST).body(responseBody)
    }

    @ExceptionHandler(NoResourceFoundException::class)
    fun handleNoResourceFound(e: NoResourceFoundException): ResponseEntity<Any> {
        val responseBody = mapOf(
            e.httpMethod to "/" + e.resourcePath,
            MSG_STR to MSG_INVALID_REQUEST
        )
        return ResponseEntity.status(HttpStatus.BAD_REQUEST).body(responseBody)
<<<<<<< HEAD
    }

    /**
     * MySQL 主キー重複エラー
     */
    @ExceptionHandler(DuplicateKeyException::class)
    fun handleDuplicateKey(e: DuplicateKeyException): ResponseEntity<Any> {
        val responseBody = object {
            val error: String = MSG_DUPLICATE_KEY
        }
        return ResponseEntity.status(HttpStatus.CONFLICT).body(responseBody)
    }

    /**
     * MySQL 外部キー制約エラー(存在しない外部キーを指定した場合)
     */
    @ExceptionHandler(DataIntegrityViolationException::class)
    fun handleSQLIntegrityConstrainViolation(e: DataIntegrityViolationException): ResponseEntity<Any> {
        val rootCause = e.rootCause
        if (rootCause is SQLIntegrityConstraintViolationException) {
            val vendorCode = rootCause.errorCode
            when (vendorCode) {
                1452 -> {
                    val responseBody = object {
                        val error: String = MSG_NONEXISTENT_FK
                    }
                    return ResponseEntity.status(HttpStatus.NOT_FOUND).body(responseBody)
                }
            }
        }
        throw e
=======
>>>>>>> 2da44edf
    }

    @ExceptionHandler(RuntimeException::class)
    fun exceptionHandler(e: RuntimeException): ResponseEntity<Any> {
        val responseBody = object {
            val error: String = MSG_UNEXPECTED_ERROR + e.message
        }
        return ResponseEntity.status(HttpStatus.INTERNAL_SERVER_ERROR)
            .body(responseBody)
    }

}<|MERGE_RESOLUTION|>--- conflicted
+++ resolved
@@ -3,10 +3,7 @@
 import org.springframework.beans.factory.annotation.Value
 import org.springframework.dao.DataIntegrityViolationException
 import org.springframework.dao.DuplicateKeyException
-<<<<<<< HEAD
-=======
 import org.springframework.context.support.DefaultMessageSourceResolvable
->>>>>>> 2da44edf
 import org.springframework.http.HttpStatus
 import org.springframework.http.ResponseEntity
 import org.springframework.validation.FieldError
@@ -43,8 +40,6 @@
 
     val MSG_STR: String = "message"
 
-<<<<<<< HEAD
-=======
     @ExceptionHandler(DuplicateKeyCustomException::class)
     fun duplicateKeyCustomExceptionHandler(e: DuplicateKeyCustomException): ResponseEntity<Any> {
         val responseBody = mapOf(
@@ -54,7 +49,6 @@
         return ResponseEntity.status(HttpStatus.CONFLICT).body(responseBody)
     }
 
->>>>>>> 2da44edf
     @ExceptionHandler(NonExistentForeignKeyCustomException::class)
     fun nonExistentForeignKeyCustomExceptionHandler(e: NonExistentForeignKeyCustomException): ResponseEntity<Any> {
         val responseBody = mapOf(
@@ -131,40 +125,6 @@
             MSG_STR to MSG_INVALID_REQUEST
         )
         return ResponseEntity.status(HttpStatus.BAD_REQUEST).body(responseBody)
-<<<<<<< HEAD
-    }
-
-    /**
-     * MySQL 主キー重複エラー
-     */
-    @ExceptionHandler(DuplicateKeyException::class)
-    fun handleDuplicateKey(e: DuplicateKeyException): ResponseEntity<Any> {
-        val responseBody = object {
-            val error: String = MSG_DUPLICATE_KEY
-        }
-        return ResponseEntity.status(HttpStatus.CONFLICT).body(responseBody)
-    }
-
-    /**
-     * MySQL 外部キー制約エラー(存在しない外部キーを指定した場合)
-     */
-    @ExceptionHandler(DataIntegrityViolationException::class)
-    fun handleSQLIntegrityConstrainViolation(e: DataIntegrityViolationException): ResponseEntity<Any> {
-        val rootCause = e.rootCause
-        if (rootCause is SQLIntegrityConstraintViolationException) {
-            val vendorCode = rootCause.errorCode
-            when (vendorCode) {
-                1452 -> {
-                    val responseBody = object {
-                        val error: String = MSG_NONEXISTENT_FK
-                    }
-                    return ResponseEntity.status(HttpStatus.NOT_FOUND).body(responseBody)
-                }
-            }
-        }
-        throw e
-=======
->>>>>>> 2da44edf
     }
 
     @ExceptionHandler(RuntimeException::class)
