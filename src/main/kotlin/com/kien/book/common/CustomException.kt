package com.kien.book.common

open class CustomException(
    override val message: String
): RuntimeException(message)

class NotFoundCustomException(
    message: String,
    val field: String,
    val value: Any?,
): CustomException(message)

class InvalidParamCustomException(
    message: String,
    val field: String,
    val value: Any?,
): CustomException(message)

class NonExistentForeignKeyCustomException(
    message: String,
    val field: String,
    val value: Any?,
<<<<<<< HEAD
=======
): CustomException(message)

class DuplicateKeyCustomException(
    message: String,
    val field: String,
    val value: Any?
>>>>>>> 2da44edf
): CustomException(message)<|MERGE_RESOLUTION|>--- conflicted
+++ resolved
@@ -20,13 +20,10 @@
     message: String,
     val field: String,
     val value: Any?,
-<<<<<<< HEAD
-=======
 ): CustomException(message)
 
 class DuplicateKeyCustomException(
     message: String,
     val field: String,
     val value: Any?
->>>>>>> 2da44edf
 ): CustomException(message)