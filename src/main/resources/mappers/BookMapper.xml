<?xml version="1.0" encoding="UTF-8" ?>
<!DOCTYPE mapper
        PUBLIC "-//mybatis.org//DTD Mapper 3.0//EN"
        "http://mybatis.org/dtd/mybatis-3-mapper.dtd">

<mapper namespace="com.kien.book.repository.BookMapper">

    <select id="getById" parameterType="long" resultType="BookView">
        SELECT
            b.id AS id,
            b.title AS title,
            b.title_kana AS title_kana,
            b.author AS author,
            p.id AS publisher_id,
            p.name AS publisher_name,
            u.id AS user_id,
            u.name AS user_name,
            b.price AS price,
            b.is_deleted AS is_deleted,
            b.created_at AS created_at,
            b.updated_at AS updated_at
        FROM
            books b
        LEFT JOIN
            publisher p
        ON b.publisher_id = p.id
        AND p.is_deleted = FALSE
        LEFT JOIN
            `user` u
        ON b.user_id = u.id
        AND u.is_deleted = FALSE
        WHERE
            b.id = #{id}
        AND b.is_deleted = FALSE;
    </select>

    <select id="getCountByCondition" parameterType="BookCondition" resultType="int">
        SELECT
            count(*)
        FROM
            books b
        LEFT JOIN
            publisher p
        ON b.publisher_id = p.id
        AND p.is_deleted = FALSE
        LEFT JOIN
            `user` u
        ON b.user_id = u.id
        AND u.is_deleted = FALSE
        <where>
            b.is_deleted = FALSE
            <if test="title != null and title != ''">
<<<<<<< HEAD
                AND b.title LIKE #{title}
            </if>
            <if test="author != null and author != ''">
                AND b.author LIKE #{author}
=======
                AND b.title LIKE CONCAT('%', #{title}, '%')
            </if>
            <if test="titleKana != null and titleKana != ''">
                AND b.titleKana LIKE CONCAT('%', #{titleKana}, '%')
            </if>
            <if test="author != null and author != ''">
                AND b.author LIKE CONCAT('%', #{author}, '%')
>>>>>>> 954d86c7
            </if>
            <if test="publisherId != null">
                AND b.publisher_id = #{publisherId}
            </if>
            <if test="userId != null">
                AND b.user_id = #{userId}
            </if>
            <if test="minPrice != null">
                AND b.price >= #{minPrice}
            </if>
            <if test="maxPrice != null">
                AND #{maxPrice} >= b.price
            </if>
        </where>
    </select>

    <select id="getListByCondition" parameterType="BookCondition" resultType="BookView">
        SELECT
            b.id AS id,
            b.title AS title,
            b.title_kana AS title_kana,
            b.author AS author,
            p.id AS publisher_id,
            p.name AS publisher_name,
            u.id AS user_id,
            u.name AS user_name,
            b.price AS price,
            b.is_deleted AS is_deleted,
            b.created_at AS created_at,
            b.updated_at AS updated_at
        FROM
            books b
        LEFT JOIN
            publisher p
        ON b.publisher_id = p.id
        AND p.is_deleted = FALSE
        LEFT JOIN
            `user` u
        ON b.user_id = u.id
        AND u.is_deleted = FALSE
        <where>
            b.is_deleted = FALSE
            <if test="title != null and title != ''">
                AND b.title LIKE CONCAT('%', #{title}, '%')
            </if>
            <if test="titleKana != null and titleKana != ''">
<<<<<<< HEAD
                AND b.titleKana LIKE #{titleKana}
=======
                AND b.titleKana LIKE CONCAT('%', #{titleKana}, '%')
>>>>>>> 954d86c7
            </if>
            <if test="author != null and author != ''">
                AND b.author LIKE CONCAT('%', #{author}, '%')
            </if>
            <if test="publisherId != null">
                AND b.publisher_id = #{publisherId}
            </if>
            <if test="userId != null">
                AND b.user_id = #{userId}
            </if>
            <if test="minPrice != null">
                AND b.price >= #{minPrice}
            </if>
            <if test="maxPrice != null">
                AND #{maxPrice} >= b.price
            </if>
        </where>
        <if test="pageSize != null and currentPage != null">
            <bind name="offset" value="(currentPage - 1) * pageSize"/>
            LIMIT #{pageSize} OFFSET #{offset}
        </if>
    </select>

    <insert id="save" parameterType="BookCreate">
        INSERT INTO `books`(
            title,
            title_kana,
            author,
            publisher_id,
            user_id,
            price
        )
        VALUES (
            #{title},
            #{titleKana},
            #{author},
            #{publisherId},
            #{userId},
            #{price}
        )
    </insert>

    <update id="deleteLogically" parameterType="long">
        UPDATE
            `books`
        SET
            is_deleted = true
        WHERE
            id = #{id}
        AND is_deleted = false
    </update>

    <update id="deleteBatchLogically" parameterType="List">
        UPDATE
            `books`
        SET
            is_deleted = true
        WHERE
            id
        IN
        <foreach collection="ids" item="id" open="(" separator="," close=")">
            #{id}
        </foreach>
        AND is_deleted = false
    </update>

    <update id="update" parameterType="Book">
        UPDATE
            `books`
        SET
            title = #{title},
            title_kana = #{titleKana},
            author = #{author},
            publisher_id = #{publisherId},
            user_id = #{userId},
            price = #{price}
        WHERE
            id = #{id}
        AND is_deleted = false
    </update>

</mapper><|MERGE_RESOLUTION|>--- conflicted
+++ resolved
@@ -50,12 +50,6 @@
         <where>
             b.is_deleted = FALSE
             <if test="title != null and title != ''">
-<<<<<<< HEAD
-                AND b.title LIKE #{title}
-            </if>
-            <if test="author != null and author != ''">
-                AND b.author LIKE #{author}
-=======
                 AND b.title LIKE CONCAT('%', #{title}, '%')
             </if>
             <if test="titleKana != null and titleKana != ''">
@@ -63,7 +57,6 @@
             </if>
             <if test="author != null and author != ''">
                 AND b.author LIKE CONCAT('%', #{author}, '%')
->>>>>>> 954d86c7
             </if>
             <if test="publisherId != null">
                 AND b.publisher_id = #{publisherId}
@@ -110,11 +103,7 @@
                 AND b.title LIKE CONCAT('%', #{title}, '%')
             </if>
             <if test="titleKana != null and titleKana != ''">
-<<<<<<< HEAD
-                AND b.titleKana LIKE #{titleKana}
-=======
                 AND b.titleKana LIKE CONCAT('%', #{titleKana}, '%')
->>>>>>> 954d86c7
             </if>
             <if test="author != null and author != ''">
                 AND b.author LIKE CONCAT('%', #{author}, '%')
